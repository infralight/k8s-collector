# ![Infralight Logo](project-logo.png)

**Infralight Kubernetes Collector**

<!-- vim-markdown-toc GFM -->

* [Overview](#overview)
* [Quick Start](#quick-start)
* [Configuration](#configuration)
* [Development](#development)
    * [Requirements](#requirements)
    * [Server-Side Notes](#server-side-notes)
    * [Quick Start](#quick-start-1)
    * [Unit Tests and Static Code Analysis](#unit-tests-and-static-code-analysis)
    * [Updating the Helm Chart](#updating-the-helm-chart)
* [License](#license)

<!-- vim-markdown-toc -->

## Overview

This repository contains Infralight's Kubernetes Collector, which collects
information from a customer's Kubernetes cluster and sends it to the Infralight
SaaS. This means it is an on-premises component.

The collector is implemented in the [Go programming language](https://golang.org/) and packaged as an
[OCI image](https://github.com/opencontainers/image-spec). It uses the official [Go client](https://github.com/kubernetes/client-go) provided by the
Kubernetes project for the benefits it provides over manually accessing the
Kubernetes API.

The collector is currently implemented as a job meant to be run as a Kubernetes
[CronJob](https://kubernetes.io/docs/tasks/job/automated-tasks-with-cron-jobs/). While this means the job's execution interval is at the discretion
of the customer, this provides the ability to trigger the job manually at any
given time without having to restart or add triggering capabilities to a
Kubernetes [Deployment](https://kubernetes.io/docs/concepts/workloads/controllers/deployment/).

The collector collects various objects from the Kubernetes cluster and sends them
as-is to Infralight. Currently, the set of object types collected is hard-coded,
but logic may be added to the collector to receive instructions from Infralight
to fetch more objects, or to use the Go client's [discovery](https://pkg.go.dev/k8s.io/client-go@v1.5.2/1.5/discovery) library
to fetch objects of other types.

## Quick Start

Infralight's Kubernetes Collector requires:

* [Kubernetes](https://kubernetes.io/) v1.15+
* [Helm](https://helm.sh/) v3.5+

To start using the collector, follow these simple steps:

1. Use the Kubernetes Integration wizard in the Infralight dashboard to create
   an access keypair for a Kubernetes Cluster.
2. Install the collector on the cluster using [Helm](https://helm.sh/), with the
   data returned from the wizard:

    ```sh
    helm repo add infralight https://infralight.github.io/k8s-collector
    helm install infralight infralight/infralight-k8s-collector \
        --set accessKey=<access_key> \
        --set secretKey=<secret_key> \
        --set apiEndpoint=<api_endpoint> \
        --set clusterId=<cluster_id>
    ```

The collector's OCI-compliant Docker image is [hosted in Docker Hub](https://hub.docker.com/r/infralightio/k8s-collector). The image is
built from a [Dockerfile](Dockerfile) that uses an Alpine-based Go image
and employs a [multi-stage build](https://docs.docker.com/develop/develop-images/multistage-build/) process to compile the collector into a
[statically-linked binary](https://en.wikipedia.org/wiki/Static_library). The resulting image does not use any base layer,
thus keeping its size as small as possible and improving security.

The image is named `infralightio/k8s-collector`.

## Configuration

Please review the [chart/values.yaml](chart/values.yaml) file for a list of
configuration options that can be modified when installing the Helm Chart.
You may wish to modify the "schedule" setting, which controls the schedule for
the collector's execution. By default, the collector is executed once every 15
minutes. This can be changed with a [cron-compatible string](https://cron.help/).

When following the steps in the [Quick Start](#quick-start) section above, the wizard will
instruct you to assign a cluster ID for the installation. This is necessary
because Kubernetes does not provide a way to access a unique name or ID for a
cluster, a cluster identifier must be provided to the collector.

The chart provides this cluster ID to the collector via the `CLUSTER_ID` environment
variable. The cluster ID must only contain lowercase alphanumeric characters,
dashes and underscore (spaces are not allowed).

The collector must also be configured with an Infralight-provided access and secret
keys in order to be able to send data to Infralight. These keys are stored by the
chart as Kubernetes Secrets, and provided to the collector via the
`INFRALIGHT_ACCESS_KEY` and `INFRALIGHT_SECRET_KEY` environment variables,
respectively.

The collector's behavior may also be configured and modified via an optional
Kubernetes [ConfigMap](https://kubernetes.io/docs/concepts/configuration/configmap/). The complete list of configuration options
supported are not exposed via the chart's values file, but the resulting ConfigMap
can be manually modified, if necessary.

Note that by default, secrets are _not_ collected, but all other supported object types
will. See [here](https://github.com/infralight/k8s-collector/blob/main/collector/config.go#L81) for a list of supported configuration options and their
default values. To enable collection of secrets, provide `--set collectSecrets=true`
when installing the chart.

## Development

During development, the collector may be run outside of the cluster without
having to package it in an image, or inside the cluster. It is recommended to
use `minikube` for local development.

### Requirements

* [Go](https://golang.org/) v1.16+
* [Docker](https://www.docker.com/) v20.10+
* [minikube](https://minikube.sigs.k8s.io/docs/) v1.18+
* [kubectl](https://kubernetes.io/docs/tasks/tools/#kubectl) v1.18+
* [Helm](https://helm.sh/) v3.5+
* [golangci-lint](https://golangci-lint.run/) v1.35+

### Server-Side Notes

The collector sends the collected objects to the Infralight endpoint serialized
via JSON. Requests will be compressed using the gzip algorithm, unless
compression fails, in which case no compression will be used. The server MUST
inspect the contents of the `Content-Encoding` request header to check whether
the request body is compressed or not, and only attempt to decompress using
`gzip` if the header's value is `"gzip"`.

The JSON format of each request is as follows:

```json
{
    "objects": [
        { "kind": "Pod", "metadata": { "name": "bla", "namespace": "default" } },
        { "kind": "CronJob", "metadata": { "name": "bla", "namespace": "default" } }
    ]
}
```

The format of object types themselves is generally consistent, and is
documented [here](https://github.com/kubernetes/community/blob/master/contributors/devel/sig-architecture/api-conventions.md#types-kinds).
See [this](https://pkg.go.dev/k8s.io/api/core/v1#Pod) for an example of the structure of an object of type Pod.

When a request is handled by the Infralight endpoint, it is expected to return
a [204 No Content](https://developer.mozilla.org/en-US/docs/Web/HTTP/Status/204) response with no body, unless an error has occurred.

### Quick Start

1. Make sure you have the [App Server](https://github.com/infralight/app-server) running. Create an access/secret keypair
   through the User Management page of the dashboard.
2. Start minikube on top of Docker:
    ```sh
    minikube start --driver=docker
    ```
3. Load environment variables so the Docker client works against the local
   `minikube` Docker daemon:
    ```sh
    eval $(minikube docker-env)
    ```
4. Build the collector's Docker image:
    ```sh
    docker build -t infralightio/k8s-collector:1.0.0 .
    ```
5. Install the collector via Helm (from the project's root directory):
    ```sh
    helm install infralight ./chart \
        --set accessKey=<access_key> \
        --set secretKey=<secret_key> \
        --set apiEndpoint=<api_endpoint>
    ```
6. While the collector will now be automatically triggered every 15 minutes,
   you can also run it out-of-cluster at will, directly from the code. Simply
   execute:
    ```sh
    INFRALIGHT_ACCESS_KEY=<accessKey> INFRALIGHT_SECRET_KEY=<secretKey> \
        go run main.go \
        -external ~/.kube/config \
        -config `pwd`/.config \
        -debug \
        <clusterId>
    ```
    Note that you must first create a ".config" directory in the project root,
    and at the very least store the API endpoint in a file called ".config/endpoint".
    Other configuration options can be included as well.
8. Inspect the job using the command line or the minikube dashboard:
    ```sh
    minikube dashboard
    ```
9. Cleanup:
    ```sh
    helm uninstall infralight
    eval $(minikube docker-env -u)
    ```

### Unit Tests and Static Code Analysis

The collector includes standard Go unit tests, and uses [golangci-lint](https://golangci-lint.run/) to run a
comprehensive suite of static code analysis tools. The GitHub repository is set-up
to compile the collector, run the unit tests and execute the static code analysis
tools on every commit. The Dockerfile is also set-up to do the same thing when
building the image.

Locally, these steps can be executed like so:

```sh
$ go build
$ go test ./...
$ golangci-lint run ./...
```

<<<<<<< HEAD
### Helm Chart (Automated workflow)

The project's Helm chart is located within this repository itself, at the charts/chart directory, which is served via GitHub Pages (branch:`gh-pages`).
To release a new version of the chart, follow these directions:

1. Perform changes to the collector's source code, if any.
2. Update charts/chart/Chart.yaml by modifying the values of "version" and "appVersion"
   to new version numbers.
3. Commit and push to the repository.
4. An automated workflow will trigger, that creates a release & updates the Github Pages at the `gh-pages` branch.
5. Manually run the "Build K8s Collector Image" workflow, providing it a tag
   whose value is the new version number you've used in Chart.yaml.

=======
>>>>>>> fbcf3e6d
## License

This project is distributed under the terms of the [Apache License 2.0](LICENSE).<|MERGE_RESOLUTION|>--- conflicted
+++ resolved
@@ -210,7 +210,6 @@
 $ golangci-lint run ./...
 ```
 
-<<<<<<< HEAD
 ### Helm Chart (Automated workflow)
 
 The project's Helm chart is located within this repository itself, at the charts/chart directory, which is served via GitHub Pages (branch:`gh-pages`).
@@ -224,8 +223,7 @@
 5. Manually run the "Build K8s Collector Image" workflow, providing it a tag
    whose value is the new version number you've used in Chart.yaml.
 
-=======
->>>>>>> fbcf3e6d
+
 ## License
 
 This project is distributed under the terms of the [Apache License 2.0](LICENSE).